<<<<<<< HEAD
// SPDX-License-Identifier: UNLICENSED
pragma solidity 0.8.25;

import {Script, console2} from "forge-std/Script.sol";

import {VaultFactory} from "src/contracts/VaultFactory.sol";
import {DelegatorFactory} from "src/contracts/DelegatorFactory.sol";
import {SlasherFactory} from "src/contracts/SlasherFactory.sol";
import {NetworkRegistry} from "src/contracts/NetworkRegistry.sol";
import {OperatorRegistry} from "src/contracts/OperatorRegistry.sol";
import {MetadataService} from "src/contracts/service/MetadataService.sol";
import {NetworkMiddlewareService} from "src/contracts/service/NetworkMiddlewareService.sol";
import {OptInService} from "src/contracts/service/OptInService.sol";

import {Vault} from "src/contracts/vault/Vault.sol";
import {NetworkRestakeDelegator} from "src/contracts/delegator/NetworkRestakeDelegator.sol";
import {FullRestakeDelegator} from "src/contracts/delegator/FullRestakeDelegator.sol";
import {Slasher} from "src/contracts/slasher/Slasher.sol";
import {VetoSlasher} from "src/contracts/slasher/VetoSlasher.sol";

import {VaultConfigurator} from "src/contracts/VaultConfigurator.sol";

contract CoreScript is Script {
    function run(address owner) public {
        vm.startBroadcast();
        (,, address deployer) = vm.readCallers();

        VaultFactory vaultFactory = new VaultFactory(deployer);
        DelegatorFactory delegatorFactory = new DelegatorFactory(deployer);
        SlasherFactory slasherFactory = new SlasherFactory(deployer);
        NetworkRegistry networkRegistry = new NetworkRegistry();
        OperatorRegistry operatorRegistry = new OperatorRegistry();
        MetadataService operatorMetadataService = new MetadataService(address(operatorRegistry));
        MetadataService networkMetadataService = new MetadataService(address(networkRegistry));
        NetworkMiddlewareService networkMiddlewareService = new NetworkMiddlewareService(address(networkRegistry));
        OptInService networkVaultOptInService = new OptInService(address(networkRegistry), address(vaultFactory));
        OptInService operatorVaultOptInService = new OptInService(address(operatorRegistry), address(vaultFactory));
        OptInService operatorNetworkOptInService = new OptInService(address(operatorRegistry), address(networkRegistry));

        address vaultImpl =
            address(new Vault(address(delegatorFactory), address(slasherFactory), address(vaultFactory)));
        vaultFactory.whitelist(vaultImpl);

        address networkRestakeDelegatorImpl = address(
            new NetworkRestakeDelegator(
                address(networkRegistry),
                address(vaultFactory),
                address(operatorVaultOptInService),
                address(operatorNetworkOptInService),
                address(delegatorFactory),
                delegatorFactory.totalTypes()
            )
        );
        delegatorFactory.whitelist(networkRestakeDelegatorImpl);

        address fullRestakeDelegatorImpl = address(
            new FullRestakeDelegator(
                address(networkRegistry),
                address(vaultFactory),
                address(operatorVaultOptInService),
                address(operatorNetworkOptInService),
                address(delegatorFactory),
                delegatorFactory.totalTypes()
            )
        );
        delegatorFactory.whitelist(fullRestakeDelegatorImpl);

        address slasherImpl = address(
            new Slasher(
                address(vaultFactory),
                address(networkMiddlewareService),
                address(networkVaultOptInService),
                address(operatorVaultOptInService),
                address(operatorNetworkOptInService),
                address(slasherFactory),
                slasherFactory.totalTypes()
            )
        );
        slasherFactory.whitelist(slasherImpl);

        address vetoSlasherImpl = address(
            new VetoSlasher(
                address(vaultFactory),
                address(networkMiddlewareService),
                address(networkVaultOptInService),
                address(operatorVaultOptInService),
                address(operatorNetworkOptInService),
                address(networkRegistry),
                address(slasherFactory),
                slasherFactory.totalTypes()
            )
        );
        slasherFactory.whitelist(vetoSlasherImpl);

        VaultConfigurator vaultConfigurator =
            new VaultConfigurator(address(vaultFactory), address(delegatorFactory), address(slasherFactory));

        vaultFactory.transferOwnership(owner);
        delegatorFactory.transferOwnership(owner);
        slasherFactory.transferOwnership(owner);

        console2.log("VaultFactory: ", address(vaultFactory));
        console2.log("DelegatorFactory: ", address(delegatorFactory));
        console2.log("SlasherFactory: ", address(slasherFactory));
        console2.log("NetworkRegistry: ", address(networkRegistry));
        console2.log("OperatorRegistry: ", address(operatorRegistry));
        console2.log("OperatorMetadataService: ", address(operatorMetadataService));
        console2.log("NetworkMetadataService: ", address(networkMetadataService));
        console2.log("NetworkMiddlewareService: ", address(networkMiddlewareService));
        console2.log("NetworkVaultOptInService: ", address(networkVaultOptInService));
        console2.log("OperatorVaultOptInService: ", address(operatorVaultOptInService));
        console2.log("OperatorNetworkOptInService: ", address(operatorNetworkOptInService));
        console2.log("VaultConfigurator: ", address(vaultConfigurator));

        vm.stopBroadcast();
    }
}
=======
// // SPDX-License-Identifier: BUSL-1.1
// pragma solidity 0.8.25;

// import "forge-std/Script.sol";

// import {MetadataService} from "src/contracts/service/MetadataService.sol";
// import {NetworkMiddlewareService} from "src/contracts/service/NetworkMiddlewareService.sol";
// import {NetworkRegistry} from "src/contracts/NetworkRegistry.sol";
// import {OptInService} from "src/contracts/service/OptInService.sol";
// import {OperatorRegistry} from "src/contracts/OperatorRegistry.sol";
// import {VaultFactory} from "src/contracts/VaultFactory.sol";
// import {Vault} from "src/contracts/vault/Vault.sol";

// contract CoreScript is Script {
//     function run(address owner) public {
//         vm.startBroadcast();
//         (,, address deployer) = vm.readCallers();

//         VaultFactory vaultFactory = new VaultFactory(deployer);
//         NetworkRegistry networkRegistry = new NetworkRegistry();
//         OperatorRegistry operatorRegistry = new OperatorRegistry();
//         MetadataService operatorMetadataService = new MetadataService(address(operatorRegistry));
//         MetadataService networkMetadataService = new MetadataService(address(networkRegistry));
//         NetworkMiddlewareService networkMiddlewareService = new NetworkMiddlewareService(address(networkRegistry));
//         OptInService networkVaultOptInService =
//             new OptInService(address(networkRegistry), address(vaultFactory));
//         OptInService operatorVaultOptInService =
//             new OptInService(address(operatorRegistry), address(vaultFactory));
//         OptInService operatorNetworkOptInService =
//             new OptInService(address(operatorRegistry), address(networkRegistry));

//         vaultFactory.whitelist(
//             address(
//                 new Vault(
//                     address(vaultFactory),
//                     address(networkRegistry),
//                     address(networkMiddlewareService),
//                     address(networkVaultOptInService),
//                     address(operatorVaultOptInService),
//                     address(operatorNetworkOptInService)
//                 )
//             )
//         );
//         vaultFactory.transferOwnership(owner);

//         vm.stopBroadcast();
//     }
// }
>>>>>>> 2737acc3
<|MERGE_RESOLUTION|>--- conflicted
+++ resolved
@@ -1,5 +1,4 @@
-<<<<<<< HEAD
-// SPDX-License-Identifier: UNLICENSED
+// SPDX-License-Identifier: BUSL-1.1
 pragma solidity 0.8.25;
 
 import {Script, console2} from "forge-std/Script.sol";
@@ -115,54 +114,4 @@
 
         vm.stopBroadcast();
     }
-}
-=======
-// // SPDX-License-Identifier: BUSL-1.1
-// pragma solidity 0.8.25;
-
-// import "forge-std/Script.sol";
-
-// import {MetadataService} from "src/contracts/service/MetadataService.sol";
-// import {NetworkMiddlewareService} from "src/contracts/service/NetworkMiddlewareService.sol";
-// import {NetworkRegistry} from "src/contracts/NetworkRegistry.sol";
-// import {OptInService} from "src/contracts/service/OptInService.sol";
-// import {OperatorRegistry} from "src/contracts/OperatorRegistry.sol";
-// import {VaultFactory} from "src/contracts/VaultFactory.sol";
-// import {Vault} from "src/contracts/vault/Vault.sol";
-
-// contract CoreScript is Script {
-//     function run(address owner) public {
-//         vm.startBroadcast();
-//         (,, address deployer) = vm.readCallers();
-
-//         VaultFactory vaultFactory = new VaultFactory(deployer);
-//         NetworkRegistry networkRegistry = new NetworkRegistry();
-//         OperatorRegistry operatorRegistry = new OperatorRegistry();
-//         MetadataService operatorMetadataService = new MetadataService(address(operatorRegistry));
-//         MetadataService networkMetadataService = new MetadataService(address(networkRegistry));
-//         NetworkMiddlewareService networkMiddlewareService = new NetworkMiddlewareService(address(networkRegistry));
-//         OptInService networkVaultOptInService =
-//             new OptInService(address(networkRegistry), address(vaultFactory));
-//         OptInService operatorVaultOptInService =
-//             new OptInService(address(operatorRegistry), address(vaultFactory));
-//         OptInService operatorNetworkOptInService =
-//             new OptInService(address(operatorRegistry), address(networkRegistry));
-
-//         vaultFactory.whitelist(
-//             address(
-//                 new Vault(
-//                     address(vaultFactory),
-//                     address(networkRegistry),
-//                     address(networkMiddlewareService),
-//                     address(networkVaultOptInService),
-//                     address(operatorVaultOptInService),
-//                     address(operatorNetworkOptInService)
-//                 )
-//             )
-//         );
-//         vaultFactory.transferOwnership(owner);
-
-//         vm.stopBroadcast();
-//     }
-// }
->>>>>>> 2737acc3
+}